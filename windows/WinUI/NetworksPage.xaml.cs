--- conflicted
+++ resolved
@@ -35,11 +35,6 @@
 
             foreach (ZeroTierNetwork network in networks)
             {
-<<<<<<< HEAD
-                this.wrapPanel.Children.Add(
-                    new NetworkInfoView(
-                        networks.ElementAt<ZeroTierNetwork>(i)));
-=======
                 NetworkInfoView view = ChildWithNetwork(network);
                 if (view != null)
                 {
@@ -49,10 +44,8 @@
                 {
                     wrapPanel.Children.Add(
                         new NetworkInfoView(
-                            handler,
                             network));
                 }
->>>>>>> 3c248ec6
             }
 
             // remove networks we're no longer joined to.
