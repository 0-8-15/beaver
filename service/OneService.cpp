--- conflicted
+++ resolved
@@ -1143,48 +1143,7 @@
 		} else if ((httpMethod == HTTP_POST)||(httpMethod == HTTP_PUT)) {
 			if (isAuth) {
 
-<<<<<<< HEAD
 				if (ps[0] == "network") {
-=======
-				if (ps[0] == "moon") {
-					if (ps.size() == 2) {
-
-						uint64_t seed = 0;
-						try {
-							json j(OSUtils::jsonParse(body));
-							if (j.is_object()) {
-								seed = Utils::hexStrToU64(OSUtils::jsonString(j["seed"],"0").c_str());
-							}
-						} catch (std::exception &exc) {
-						} catch ( ... ) {
-						}
-
-						std::vector<World> moons(_node->moons());
-						const uint64_t id = Utils::hexStrToU64(ps[1].c_str());
-						for(std::vector<World>::const_iterator m(moons.begin());m!=moons.end();++m) {
-							if (m->id() == id) {
-								_moonToJson(res,*m);
-								scode = 200;
-								break;
-							}
-						}
-
-						if ((scode != 200)&&(seed != 0)) {
-							char tmp[64];
-							OSUtils::ztsnprintf(tmp,sizeof(tmp),"%.16llx",id);
-							res["id"] = tmp;
-							res["roots"] = json::array();
-							res["timestamp"] = 0;
-							res["signature"] = json();
-							res["updatesMustBeSignedBy"] = json();
-							res["waiting"] = true;
-							_node->orbit((void *)0,id,seed);
-							scode = 200;
-						}
-
-					} else scode = 404;
-				} else if (ps[0] == "network") {
->>>>>>> ecee3100
 					if (ps.size() == 2) {
 
 						uint64_t wantnw = Utils::hexStrToU64(ps[1].c_str());
