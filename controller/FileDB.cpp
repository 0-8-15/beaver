/*
 * ZeroTier One - Network Virtualization Everywhere
 * Copyright (C) 2011-2019  ZeroTier, Inc.  https://www.zerotier.com/
 *
 * This program is free software: you can redistribute it and/or modify
 * it under the terms of the GNU General Public License as published by
 * the Free Software Foundation, either version 3 of the License, or
 * (at your option) any later version.
 *
 * This program is distributed in the hope that it will be useful,
 * but WITHOUT ANY WARRANTY; without even the implied warranty of
 * MERCHANTABILITY or FITNESS FOR A PARTICULAR PURPOSE.  See the
 * GNU General Public License for more details.
 *
 * You should have received a copy of the GNU General Public License
 * along with this program. If not, see <http://www.gnu.org/licenses/>.
 *
 * --
 *
 * You can be released from the requirements of the license by purchasing
 * a commercial license. Buying such a license is mandatory as soon as you
 * develop commercial closed-source software that incorporates or links
 * directly against ZeroTier software without disclosing the source code
 * of your own application.
 */

#include "FileDB.hpp"

namespace ZeroTier
{

FileDB::FileDB(const char *path) :
	DB(),
	_path(path),
	_networksPath(_path + ZT_PATH_SEPARATOR_S + "network"),
<<<<<<< HEAD
	_onlineChanged(false),
=======
	_tracePath(_path + ZT_PATH_SEPARATOR_S + "trace"),
>>>>>>> 6174c0c1
	_running(true)
{
	OSUtils::mkdir(_path.c_str());
	OSUtils::lockDownFile(_path.c_str(),true);
	OSUtils::mkdir(_networksPath.c_str());

	std::vector<std::string> networks(OSUtils::listDirectory(_networksPath.c_str(),false));
	std::string buf;
	for(auto n=networks.begin();n!=networks.end();++n) {
		buf.clear();
		if ((n->length() == 21)&&(OSUtils::readFile((_networksPath + ZT_PATH_SEPARATOR_S + *n).c_str(),buf))) {
			try {
				nlohmann::json network(OSUtils::jsonParse(buf));
				const std::string nwids = network["id"];
				if (nwids.length() == 16) {
					nlohmann::json nullJson;
					_networkChanged(nullJson,network,false);
					std::string membersPath(_networksPath + ZT_PATH_SEPARATOR_S + nwids + ZT_PATH_SEPARATOR_S "member");
					std::vector<std::string> members(OSUtils::listDirectory(membersPath.c_str(),false));
					for(auto m=members.begin();m!=members.end();++m) {
						buf.clear();
						if ((m->length() == 15)&&(OSUtils::readFile((membersPath + ZT_PATH_SEPARATOR_S + *m).c_str(),buf))) {
							try {
								nlohmann::json member(OSUtils::jsonParse(buf));
								const std::string addrs = member["id"];
								if (addrs.length() == 10) {
									nlohmann::json nullJson2;
									_memberChanged(nullJson2,member,false);
								}
							} catch ( ... ) {}
						}
					}
				}
			} catch ( ... ) {}
		}
	}
}

FileDB::~FileDB()
{
	try {
		_online_l.lock();
		_running = false;
		_online_l.unlock();
		_onlineUpdateThread.join();
	} catch ( ... ) {}
}

bool FileDB::waitForReady() { return true; }
bool FileDB::isReady() { return true; }

bool FileDB::save(nlohmann::json &record,bool notifyListeners)
{
	char p1[4096],p2[4096],pb[4096];
	bool modified = false;
	try {
		const std::string objtype = record["objtype"];
		if (objtype == "network") {

			const uint64_t nwid = OSUtils::jsonIntHex(record["id"],0ULL);
			if (nwid) {
				nlohmann::json old;
				get(nwid,old);
				if ((!old.is_object())||(old != record)) {
					record["revision"] = OSUtils::jsonInt(record["revision"],0ULL) + 1ULL;
					OSUtils::ztsnprintf(p1,sizeof(p1),"%s" ZT_PATH_SEPARATOR_S "%.16llx.json",_networksPath.c_str(),nwid);
					if (!OSUtils::writeFile(p1,OSUtils::jsonDump(record,-1)))
						fprintf(stderr,"WARNING: controller unable to write to path: %s" ZT_EOL_S,p1);
					_networkChanged(old,record,notifyListeners);
					modified = true;
				}
			}

		} else if (objtype == "member") {

			const uint64_t id = OSUtils::jsonIntHex(record["id"],0ULL);
			const uint64_t nwid = OSUtils::jsonIntHex(record["nwid"],0ULL);
			if ((id)&&(nwid)) {
				nlohmann::json network,old;
				get(nwid,network,id,old);
				if ((!old.is_object())||(old != record)) {
					record["revision"] = OSUtils::jsonInt(record["revision"],0ULL) + 1ULL;
					OSUtils::ztsnprintf(pb,sizeof(pb),"%s" ZT_PATH_SEPARATOR_S "%.16llx" ZT_PATH_SEPARATOR_S "member",_networksPath.c_str(),(unsigned long long)nwid);
					OSUtils::ztsnprintf(p1,sizeof(p1),"%s" ZT_PATH_SEPARATOR_S "%.10llx.json",pb,(unsigned long long)id);
					if (!OSUtils::writeFile(p1,OSUtils::jsonDump(record,-1))) {
						OSUtils::ztsnprintf(p2,sizeof(p2),"%s" ZT_PATH_SEPARATOR_S "%.16llx",_networksPath.c_str(),(unsigned long long)nwid);
						OSUtils::mkdir(p2);
						OSUtils::mkdir(pb);
						if (!OSUtils::writeFile(p1,OSUtils::jsonDump(record,-1)))
							fprintf(stderr,"WARNING: controller unable to write to path: %s" ZT_EOL_S,p1);
					}
					_memberChanged(old,record,notifyListeners);
					modified = true;
				}
			}
<<<<<<< HEAD
=======

>>>>>>> 6174c0c1
		}
	} catch ( ... ) {} // drop invalid records missing fields
	return modified;
}

void FileDB::eraseNetwork(const uint64_t networkId)
{
	nlohmann::json network,nullJson;
	get(networkId,network);
	char p[16384];
	OSUtils::ztsnprintf(p,sizeof(p),"%s" ZT_PATH_SEPARATOR_S "%.16llx.json",_networksPath.c_str(),networkId);
	OSUtils::rm(p);
	OSUtils::ztsnprintf(p,sizeof(p),"%s" ZT_PATH_SEPARATOR_S "%.16llx" ZT_PATH_SEPARATOR_S "member",_networksPath.c_str(),(unsigned long long)networkId);
	OSUtils::rmDashRf(p);
	_networkChanged(network,nullJson,true);
	std::lock_guard<std::mutex> l(this->_online_l);
	this->_online.erase(networkId);
}

void FileDB::eraseMember(const uint64_t networkId,const uint64_t memberId)
{
	nlohmann::json network,member,nullJson;
	get(networkId,network);
	get(memberId,member);
	char p[4096];
	OSUtils::ztsnprintf(p,sizeof(p),"%s" ZT_PATH_SEPARATOR_S "%.16llx" ZT_PATH_SEPARATOR_S "member" ZT_PATH_SEPARATOR_S "%.10llx.json",_networksPath.c_str(),networkId,memberId);
	OSUtils::rm(p);
	_memberChanged(member,nullJson,true);
	std::lock_guard<std::mutex> l(this->_online_l);
	this->_online[networkId].erase(memberId);
}

void FileDB::nodeIsOnline(const uint64_t networkId,const uint64_t memberId,const InetAddress &physicalAddress)
{
	char mid[32],atmp[64];
	OSUtils::ztsnprintf(mid,sizeof(mid),"%.10llx",(unsigned long long)memberId);
	physicalAddress.toString(atmp);
	std::lock_guard<std::mutex> l(this->_online_l);
	this->_online[networkId][memberId][OSUtils::now()] = physicalAddress;
}

} // namespace ZeroTier<|MERGE_RESOLUTION|>--- conflicted
+++ resolved
@@ -33,11 +33,6 @@
 	DB(),
 	_path(path),
 	_networksPath(_path + ZT_PATH_SEPARATOR_S + "network"),
-<<<<<<< HEAD
-	_onlineChanged(false),
-=======
-	_tracePath(_path + ZT_PATH_SEPARATOR_S + "trace"),
->>>>>>> 6174c0c1
 	_running(true)
 {
 	OSUtils::mkdir(_path.c_str());
@@ -133,10 +128,7 @@
 					modified = true;
 				}
 			}
-<<<<<<< HEAD
-=======
 
->>>>>>> 6174c0c1
 		}
 	} catch ( ... ) {} // drop invalid records missing fields
 	return modified;
